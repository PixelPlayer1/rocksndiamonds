// ============================================================================
// Rocks'n'Diamonds - McDuffin Strikes Back!
// ----------------------------------------------------------------------------
// (c) 1995-2014 by Artsoft Entertainment
//     		    Holger Schemel
//		    info@artsoft.org
//		    http://www.artsoft.org/
// ----------------------------------------------------------------------------
// events.c
// ============================================================================

#include "libgame/libgame.h"

#include "events.h"
#include "init.h"
#include "screens.h"
#include "tools.h"
#include "game.h"
#include "editor.h"
#include "files.h"
#include "tape.h"
#include "anim.h"
#include "network.h"

#include "ai/ai_entry.h"


#define	DEBUG_EVENTS		0

#define DEBUG_EVENTS_BUTTON	(DEBUG_EVENTS	* 0)
#define DEBUG_EVENTS_MOTION	(DEBUG_EVENTS	* 0)
#define DEBUG_EVENTS_WHEEL	(DEBUG_EVENTS	* 1)
#define DEBUG_EVENTS_WINDOW	(DEBUG_EVENTS	* 0)
#define DEBUG_EVENTS_FINGER	(DEBUG_EVENTS	* 0)
#define DEBUG_EVENTS_TEXT	(DEBUG_EVENTS	* 1)
#define DEBUG_EVENTS_KEY	(DEBUG_EVENTS	* 1)


#ifndef HEADLESS
static boolean cursor_inside_playfield = FALSE;
static int cursor_mode_last = CURSOR_DEFAULT;
static unsigned int special_cursor_delay = 0;
static unsigned int special_cursor_delay_value = 1000;

static boolean virtual_button_pressed = FALSE;
<<<<<<< HEAD
#endif
=======
static boolean stop_processing_events = FALSE;
>>>>>>> baed6f0a


// forward declarations for internal use
//static void HandleNoEvent(void);
//static void HandleEventActions(void);


// event filter to set mouse x/y position (for pointer class global animations)
// (this is especially required to ensure smooth global animation mouse pointer
// movement when the screen is updated without handling events; this can happen
// when drawing door/envelope request animations, for example)

#ifndef HEADLESS
int FilterMouseMotionEvents(void *userdata, Event *event)
{
  if (event->type == EVENT_MOTIONNOTIFY)
  {
    int mouse_x = ((MotionEvent *)event)->x;
    int mouse_y = ((MotionEvent *)event)->y;

    UpdateRawMousePosition(mouse_x, mouse_y);
  }

  return 1;
}
#endif

// event filter especially needed for SDL event filtering due to
// delay problems with lots of mouse motion events when mouse button
// not pressed (X11 can handle this with 'PointerMotionHintMask')

// event filter addition for SDL2: as SDL2 does not have a function to enable
// or disable keyboard auto-repeat, filter repeated keyboard events instead

#ifndef HEADLESS
static int FilterEvents(const Event *event)
{
  MotionEvent *motion;

  // skip repeated key press events if keyboard auto-repeat is disabled
  if (event->type == EVENT_KEYPRESS &&
      event->key.repeat &&
      !keyrepeat_status)
    return 0;

  if (event->type == EVENT_BUTTONPRESS ||
      event->type == EVENT_BUTTONRELEASE)
  {
    ((ButtonEvent *)event)->x -= video.screen_xoffset;
    ((ButtonEvent *)event)->y -= video.screen_yoffset;
  }
  else if (event->type == EVENT_MOTIONNOTIFY)
  {
    ((MotionEvent *)event)->x -= video.screen_xoffset;
    ((MotionEvent *)event)->y -= video.screen_yoffset;
  }

  // non-motion events are directly passed to event handler functions
  if (event->type != EVENT_MOTIONNOTIFY)
    return 1;

  motion = (MotionEvent *)event;
  cursor_inside_playfield = (motion->x >= SX && motion->x < SX + SXSIZE &&
			     motion->y >= SY && motion->y < SY + SYSIZE);

  // set correct mouse x/y position (for pointer class global animations)
  // (this is required in rare cases where the mouse x/y position calculated
  // from raw values (to apply logical screen size scaling corrections) does
  // not match the final mouse event x/y position -- this may happen because
  // the SDL renderer's viewport position is internally represented as float,
  // but only accessible as integer, which may lead to rounding errors)
  gfx.mouse_x = motion->x;
  gfx.mouse_y = motion->y;

  // do no reset mouse cursor before all pending events have been processed
  if (gfx.cursor_mode == cursor_mode_last &&
      ((game_status == GAME_MODE_TITLE &&
	gfx.cursor_mode == CURSOR_NONE) ||
       (game_status == GAME_MODE_PLAYING &&
	gfx.cursor_mode == CURSOR_PLAYFIELD)))
  {
    SetMouseCursor(CURSOR_DEFAULT);

    DelayReached(&special_cursor_delay, 0);

    cursor_mode_last = CURSOR_DEFAULT;
  }

  // skip mouse motion events without pressed button outside level editor
  if (button_status == MB_RELEASED &&
      game_status != GAME_MODE_EDITOR && game_status != GAME_MODE_PLAYING)
    return 0;

  return 1;
}
#endif

// to prevent delay problems, skip mouse motion events if the very next
// event is also a mouse motion event (and therefore effectively only
// handling the last of a row of mouse motion events in the event queue)

#ifndef HEADLESS
static boolean SkipPressedMouseMotionEvent(const Event *event)
{
  // nothing to do if the current event is not a mouse motion event
  if (event->type != EVENT_MOTIONNOTIFY)
    return FALSE;

  // only skip motion events with pressed button outside the game
  if (button_status == MB_RELEASED || game_status == GAME_MODE_PLAYING)
    return FALSE;

  if (PendingEvent())
  {
    Event next_event;

    PeekEvent(&next_event);

    // if next event is also a mouse motion event, skip the current one
    if (next_event.type == EVENT_MOTIONNOTIFY)
      return TRUE;
  }

  return FALSE;
}
#endif

#ifndef HEADLESS
static boolean WaitValidEvent(Event *event)
{
  WaitEvent(event);

  if (!FilterEvents(event))
    return FALSE;

  if (SkipPressedMouseMotionEvent(event))
    return FALSE;

  return TRUE;
}
#endif

/* this is especially needed for event modifications for the Android target:
   if mouse coordinates should be modified in the event filter function,
   using a properly installed SDL event filter does not work, because in
   the event filter, mouse coordinates in the event structure are still
   physical pixel positions, not logical (scaled) screen positions, so this
   has to be handled at a later stage in the event processing functions
   (when device pixel positions are already converted to screen positions) */

#ifndef HEADLESS
boolean NextValidEvent(Event *event)
{
  while (PendingEvent())
    if (WaitValidEvent(event))
      return TRUE;

  return FALSE;
}
#endif

<<<<<<< HEAD
#ifndef HEADLESS
void HandleEvents(void)
=======
void StopProcessingEvents(void)
{
  stop_processing_events = TRUE;
}

static void HandleEvents(void)
>>>>>>> baed6f0a
{
  Event event;
  unsigned int event_frame_delay = 0;
  unsigned int event_frame_delay_value = GAME_FRAME_DELAY;

  ResetDelayCounter(&event_frame_delay);

  stop_processing_events = FALSE;

  while (NextValidEvent(&event))
  {
    switch (event.type)
    {
      case EVENT_BUTTONPRESS:
      case EVENT_BUTTONRELEASE:
	HandleButtonEvent((ButtonEvent *) &event);
	break;

      case EVENT_MOTIONNOTIFY:
	HandleMotionEvent((MotionEvent *) &event);
	break;

      case EVENT_WHEELMOTION:
	HandleWheelEvent((WheelEvent *) &event);
	break;

      case SDL_WINDOWEVENT:
	HandleWindowEvent((WindowEvent *) &event);
	break;

      case EVENT_FINGERPRESS:
      case EVENT_FINGERRELEASE:
      case EVENT_FINGERMOTION:
	HandleFingerEvent((FingerEvent *) &event);
	break;

      case EVENT_TEXTINPUT:
	HandleTextEvent((TextEvent *) &event);
	break;

      case SDL_APP_WILLENTERBACKGROUND:
      case SDL_APP_DIDENTERBACKGROUND:
      case SDL_APP_WILLENTERFOREGROUND:
      case SDL_APP_DIDENTERFOREGROUND:
	HandlePauseResumeEvent((PauseResumeEvent *) &event);
	break;

      case EVENT_KEYPRESS:
      case EVENT_KEYRELEASE:
	HandleKeyEvent((KeyEvent *) &event);
	break;

      case EVENT_USER:
	HandleUserEvent((UserEvent *) &event);
	break;

      default:
	HandleOtherEvents(&event);
	break;
    }

    // do not handle events for longer than standard frame delay period
    if (DelayReached(&event_frame_delay, event_frame_delay_value))
      break;

    // do not handle any further events if triggered by a special flag
    if (stop_processing_events)
      break;
  }
}
#endif

#ifndef HEADLESS
void HandleOtherEvents(Event *event)
{
  switch (event->type)
  {
    case SDL_CONTROLLERBUTTONDOWN:
    case SDL_CONTROLLERBUTTONUP:
      // for any game controller button event, disable overlay buttons
      SetOverlayEnabled(FALSE);

      HandleSpecialGameControllerButtons(event);

      // FALL THROUGH
    case SDL_CONTROLLERDEVICEADDED:
    case SDL_CONTROLLERDEVICEREMOVED:
    case SDL_CONTROLLERAXISMOTION:
    case SDL_JOYAXISMOTION:
    case SDL_JOYBUTTONDOWN:
    case SDL_JOYBUTTONUP:
      HandleJoystickEvent(event);
      break;

    case SDL_DROPBEGIN:
    case SDL_DROPCOMPLETE:
    case SDL_DROPFILE:
    case SDL_DROPTEXT:
      HandleDropEvent(event);
      break;

    case EVENT_QUIT:
      CloseAllAndExit(0);
      break;

    default:
      break;
  }
}
#endif

#ifndef HEADLESS
static void HandleMouseCursor(void)
{
  if (game_status == GAME_MODE_TITLE)
  {
    // when showing title screens, hide mouse pointer (if not moved)

    if (gfx.cursor_mode != CURSOR_NONE &&
	DelayReached(&special_cursor_delay, special_cursor_delay_value))
    {
      SetMouseCursor(CURSOR_NONE);
    }
  }
  else if (game_status == GAME_MODE_PLAYING && (!tape.pausing ||
						tape.single_step))
  {
    // when playing, display a special mouse pointer inside the playfield

    if (gfx.cursor_mode != CURSOR_PLAYFIELD &&
	cursor_inside_playfield &&
	DelayReached(&special_cursor_delay, special_cursor_delay_value))
    {
      if (level.game_engine_type != GAME_ENGINE_TYPE_MM ||
	  tile_cursor.enabled)
	SetMouseCursor(CURSOR_PLAYFIELD);
    }
  }
  else if (gfx.cursor_mode != CURSOR_DEFAULT)
  {
    SetMouseCursor(CURSOR_DEFAULT);
  }

  // this is set after all pending events have been processed
  cursor_mode_last = gfx.cursor_mode;
}
#endif

void EventLoop(void)
{
    int prev_game_status = GAME_MODE_MAIN;

  while (1)
  {
      // New level loaded, so calculate tile distances and print starting state
      if (prev_game_status != game_status && game_status == GAME_MODE_PLAYING &&
          options.controller_type != CONTROLLER_TYPE_DEFAULT)
      {
          handleLevelStart();
      }
      prev_game_status = game_status;

#ifndef HEADLESS
      // mouse movement, arrow keys
    if (PendingEvent()){
        HandleEvents();
    }
    // wait for idle to hide mouse?
    else {
        HandleNoEvent();
    }

    // execute event related actions after pending events have been processed
    HandleEventActions();
#endif

      // don't use all CPU time when idle; the main loop while playing
    // has its own synchronization and is CPU friendly, too

    if (game_status == GAME_MODE_PLAYING){
        // Get action from controller
        // We can get rid of the conditional by just returning user action
        // if no controller is selected
        if (options.controller_type != CONTROLLER_TYPE_DEFAULT) {
            handleCustomLevelProgramming();
            stored_player[0].action = getAction();
        }

        HandleGameActions();
    }

    // If level is complete during headless, we set end status and log output
#ifdef HEADLESS
    if ((game.LevelSolved && !game.LevelSolved_GameEnd) || checkGameFailed()) {
        game_status = GAME_MODE_QUIT;
    }
#endif

    // always copy backbuffer to visible screen for every video frame
#ifndef HEADLESS
    BackToFront();

    // reset video frame delay to default (may change again while playing)
    SetVideoFrameDelay(MenuFrameDelay);
#endif

    if (game_status == GAME_MODE_QUIT)
      return;

  }
}

#ifndef HEADLESS
void ClearAutoRepeatKeyEvents(void)
{
  while (PendingEvent())
  {
    Event next_event;

    PeekEvent(&next_event);

    // if event is repeated key press event, remove it from event queue
    if (next_event.type == EVENT_KEYPRESS &&
	next_event.key.repeat)
      WaitEvent(&next_event);
    else
      break;
  }
}
#endif

#ifndef HEADLESS
void ClearEventQueue(void)
{
  Event event;

  while (NextValidEvent(&event))
  {
    switch (event.type)
    {
      case EVENT_BUTTONRELEASE:
	button_status = MB_RELEASED;
	break;

      case EVENT_KEYRELEASE:
	ClearPlayerAction();
	break;

      case SDL_CONTROLLERBUTTONUP:
	HandleJoystickEvent(&event);
	ClearPlayerAction();
	break;

      default:
	HandleOtherEvents(&event);
	break;
    }
  }
}
#endif

#ifndef HEADLESS
static void ClearPlayerMouseAction(void)
{
  local_player->mouse_action.lx = 0;
  local_player->mouse_action.ly = 0;
  local_player->mouse_action.button = 0;
}
#endif

#ifndef HEADLESS
void ClearPlayerAction(void)
{
  int i;

  // simulate key release events for still pressed keys
  key_joystick_mapping = 0;
  for (i = 0; i < MAX_PLAYERS; i++)
  {
    stored_player[i].action = 0;
    stored_player[i].snap_action = 0;
  }

  ClearJoystickState();
  ClearPlayerMouseAction();
}
#endif

#ifndef HEADLESS
static void SetPlayerMouseAction(int mx, int my, int button)
{
  int lx = getLevelFromScreenX(mx);
  int ly = getLevelFromScreenY(my);
  int new_button = (!local_player->mouse_action.button && button);

  if (local_player->mouse_action.button_hint)
    button = local_player->mouse_action.button_hint;

  ClearPlayerMouseAction();

  if (!IN_GFX_FIELD_PLAY(mx, my) || !IN_LEV_FIELD(lx, ly))
    return;

  local_player->mouse_action.lx = lx;
  local_player->mouse_action.ly = ly;
  local_player->mouse_action.button = button;

  if (tape.recording && tape.pausing && tape.use_mouse)
  {
    // un-pause a paused game only if mouse button was newly pressed down
    if (new_button)
      TapeTogglePause(TAPE_TOGGLE_AUTOMATIC);
  }

  SetTileCursorXY(lx, ly);
}
#endif

#ifndef HEADLESS
void HandleButtonEvent(ButtonEvent *event)
{
#if DEBUG_EVENTS_BUTTON
  Error(ERR_DEBUG, "BUTTON EVENT: button %d %s, x/y %d/%d\n",
	event->button,
	event->type == EVENT_BUTTONPRESS ? "pressed" : "released",
	event->x, event->y);
#endif

  // for any mouse button event, disable playfield tile cursor
  SetTileCursorEnabled(FALSE);

#if defined(HAS_SCREEN_KEYBOARD)
  if (video.shifted_up)
    event->y += video.shifted_up_pos;
#endif

  motion_status = FALSE;

  if (event->type == EVENT_BUTTONPRESS)
    button_status = event->button;
  else
    button_status = MB_RELEASED;

  HandleButton(event->x, event->y, button_status, event->button);
}
#endif

#ifndef HEADLESS
void HandleMotionEvent(MotionEvent *event)
{
  if (button_status == MB_RELEASED && game_status != GAME_MODE_EDITOR)
    return;

  motion_status = TRUE;

#if DEBUG_EVENTS_MOTION
  Error(ERR_DEBUG, "MOTION EVENT: button %d moved, x/y %d/%d\n",
	button_status, event->x, event->y);
#endif

  HandleButton(event->x, event->y, button_status, button_status);
}
#endif

#ifndef HEADLESS
void HandleWheelEvent(WheelEvent *event)
{
  int button_nr;

#if DEBUG_EVENTS_WHEEL
#if 1
  Error(ERR_DEBUG, "WHEEL EVENT: mouse == %d, x/y == %d/%d\n",
	event->which, event->x, event->y);
#else
  // (SDL_MOUSEWHEEL_NORMAL/SDL_MOUSEWHEEL_FLIPPED needs SDL 2.0.4 or newer)
  Error(ERR_DEBUG, "WHEEL EVENT: mouse == %d, x/y == %d/%d, direction == %s\n",
	event->which, event->x, event->y,
	(event->direction == SDL_MOUSEWHEEL_NORMAL ? "SDL_MOUSEWHEEL_NORMAL" :
	 "SDL_MOUSEWHEEL_FLIPPED"));
#endif
#endif

  button_nr = (event->x < 0 ? MB_WHEEL_LEFT :
	       event->x > 0 ? MB_WHEEL_RIGHT :
	       event->y < 0 ? MB_WHEEL_DOWN :
	       event->y > 0 ? MB_WHEEL_UP : 0);

#if defined(PLATFORM_WIN32) || defined(PLATFORM_MACOSX)
  // accelerated mouse wheel available on Mac and Windows
  wheel_steps = (event->x ? ABS(event->x) : ABS(event->y));
#else
  // no accelerated mouse wheel available on Unix/Linux
  wheel_steps = DEFAULT_WHEEL_STEPS;
#endif

  motion_status = FALSE;

  button_status = button_nr;
  HandleButton(0, 0, button_status, -button_nr);

  button_status = MB_RELEASED;
  HandleButton(0, 0, button_status, -button_nr);
}
#endif

#ifndef HEADLESS
void HandleWindowEvent(WindowEvent *event)
{
#if DEBUG_EVENTS_WINDOW
  int subtype = event->event;

  char *event_name =
    (subtype == SDL_WINDOWEVENT_SHOWN ? "SDL_WINDOWEVENT_SHOWN" :
     subtype == SDL_WINDOWEVENT_HIDDEN ? "SDL_WINDOWEVENT_HIDDEN" :
     subtype == SDL_WINDOWEVENT_EXPOSED ? "SDL_WINDOWEVENT_EXPOSED" :
     subtype == SDL_WINDOWEVENT_MOVED ? "SDL_WINDOWEVENT_MOVED" :
     subtype == SDL_WINDOWEVENT_SIZE_CHANGED ? "SDL_WINDOWEVENT_SIZE_CHANGED" :
     subtype == SDL_WINDOWEVENT_RESIZED ? "SDL_WINDOWEVENT_RESIZED" :
     subtype == SDL_WINDOWEVENT_MINIMIZED ? "SDL_WINDOWEVENT_MINIMIZED" :
     subtype == SDL_WINDOWEVENT_MAXIMIZED ? "SDL_WINDOWEVENT_MAXIMIZED" :
     subtype == SDL_WINDOWEVENT_RESTORED ? "SDL_WINDOWEVENT_RESTORED" :
     subtype == SDL_WINDOWEVENT_ENTER ? "SDL_WINDOWEVENT_ENTER" :
     subtype == SDL_WINDOWEVENT_LEAVE ? "SDL_WINDOWEVENT_LEAVE" :
     subtype == SDL_WINDOWEVENT_FOCUS_GAINED ? "SDL_WINDOWEVENT_FOCUS_GAINED" :
     subtype == SDL_WINDOWEVENT_FOCUS_LOST ? "SDL_WINDOWEVENT_FOCUS_LOST" :
     subtype == SDL_WINDOWEVENT_CLOSE ? "SDL_WINDOWEVENT_CLOSE" :
     "(UNKNOWN)");

  Error(ERR_DEBUG, "WINDOW EVENT: '%s', %ld, %ld",
	event_name, event->data1, event->data2);
#endif

#if 0
  // (not needed, as the screen gets redrawn every 20 ms anyway)
  if (event->event == SDL_WINDOWEVENT_SIZE_CHANGED ||
      event->event == SDL_WINDOWEVENT_RESIZED ||
      event->event == SDL_WINDOWEVENT_EXPOSED)
    SDLRedrawWindow();
#endif
  if (event->event == SDL_WINDOWEVENT_CLOSE) {
      closeMapWindow();
  }

  if (event->event == SDL_WINDOWEVENT_RESIZED)
  {
    if (!video.fullscreen_enabled)
    {
      int new_window_width  = event->data1;
      int new_window_height = event->data2;

      // if window size has changed after resizing, calculate new scaling factor
      if (new_window_width  != video.window_width ||
	  new_window_height != video.window_height)
      {
	int new_xpercent = 100.0 * new_window_width  / video.screen_width  + .5;
	int new_ypercent = 100.0 * new_window_height / video.screen_height + .5;

	// (extreme window scaling allowed, but cannot be saved permanently)
	video.window_scaling_percent = MIN(new_xpercent, new_ypercent);
	setup.window_scaling_percent =
	  MIN(MAX(MIN_WINDOW_SCALING_PERCENT, video.window_scaling_percent),
	      MAX_WINDOW_SCALING_PERCENT);

	video.window_width  = new_window_width;
	video.window_height = new_window_height;

	if (game_status == GAME_MODE_SETUP)
	  RedrawSetupScreenAfterFullscreenToggle();

	UpdateMousePosition();

	SetWindowTitle();
      }
    }
#if defined(PLATFORM_ANDROID)
    else
    {
      int new_display_width  = event->data1;
      int new_display_height = event->data2;

      // if fullscreen display size has changed, device has been rotated
      if (new_display_width  != video.display_width ||
	  new_display_height != video.display_height)
      {
	int nr = GRID_ACTIVE_NR();	// previous screen orientation

	video.display_width  = new_display_width;
	video.display_height = new_display_height;

	SDLSetScreenProperties();

	// check if screen orientation has changed (should always be true here)
	if (nr != GRID_ACTIVE_NR())
	{
	  int x, y;

	  if (game_status == GAME_MODE_SETUP)
	    RedrawSetupScreenAfterScreenRotation(nr);

	  nr = GRID_ACTIVE_NR();

	  overlay.grid_xsize = setup.touch.grid_xsize[nr];
	  overlay.grid_ysize = setup.touch.grid_ysize[nr];

	  for (x = 0; x < MAX_GRID_XSIZE; x++)
	    for (y = 0; y < MAX_GRID_YSIZE; y++)
	      overlay.grid_button[x][y] = setup.touch.grid_button[nr][x][y];
	}
      }
    }
#endif
  }
}
#endif

#define NUM_TOUCH_FINGERS		3

#ifndef HEADLESS
static struct
{
  boolean touched;
  SDL_FingerID finger_id;
  int counter;
  Key key;
  byte action;
} touch_info[NUM_TOUCH_FINGERS];
#endif

#ifndef HEADLESS
static void HandleFingerEvent_VirtualButtons(FingerEvent *event)
{
#if 1
  int x = event->x * overlay.grid_xsize;
  int y = event->y * overlay.grid_ysize;
  int grid_button = overlay.grid_button[x][y];
  int grid_button_action = GET_ACTION_FROM_GRID_BUTTON(grid_button);
  Key key = (grid_button == CHAR_GRID_BUTTON_LEFT  ? setup.input[0].key.left :
	     grid_button == CHAR_GRID_BUTTON_RIGHT ? setup.input[0].key.right :
	     grid_button == CHAR_GRID_BUTTON_UP    ? setup.input[0].key.up :
	     grid_button == CHAR_GRID_BUTTON_DOWN  ? setup.input[0].key.down :
	     grid_button == CHAR_GRID_BUTTON_SNAP  ? setup.input[0].key.snap :
	     grid_button == CHAR_GRID_BUTTON_DROP  ? setup.input[0].key.drop :
	     KSYM_UNDEFINED);
#else
  float ypos = 1.0 - 1.0 / 3.0 * video.display_width / video.display_height;
  float event_x = (event->x);
  float event_y = (event->y - ypos) / (1 - ypos);
  Key key = (event_x > 0         && event_x < 1.0 / 6.0 &&
	     event_y > 2.0 / 3.0 && event_y < 1 ?
	     setup.input[0].key.snap :
	     event_x > 1.0 / 6.0 && event_x < 1.0 / 3.0 &&
	     event_y > 2.0 / 3.0 && event_y < 1 ?
	     setup.input[0].key.drop :
	     event_x > 7.0 / 9.0 && event_x < 8.0 / 9.0 &&
	     event_y > 0         && event_y < 1.0 / 3.0 ?
	     setup.input[0].key.up :
	     event_x > 6.0 / 9.0 && event_x < 7.0 / 9.0 &&
	     event_y > 1.0 / 3.0 && event_y < 2.0 / 3.0 ?
	     setup.input[0].key.left :
	     event_x > 8.0 / 9.0 && event_x < 1 &&
	     event_y > 1.0 / 3.0 && event_y < 2.0 / 3.0 ?
	     setup.input[0].key.right :
	     event_x > 7.0 / 9.0 && event_x < 8.0 / 9.0 &&
	     event_y > 2.0 / 3.0 && event_y < 1 ?
	     setup.input[0].key.down :
	     KSYM_UNDEFINED);
#endif
  int key_status = (event->type == EVENT_FINGERRELEASE ? KEY_RELEASED :
		    KEY_PRESSED);
  char *key_status_name = (key_status == KEY_RELEASED ? "KEY_RELEASED" :
			   "KEY_PRESSED");
  int i;

  virtual_button_pressed = (key_status == KEY_PRESSED && key != KSYM_UNDEFINED);

  // for any touch input event, enable overlay buttons (if activated)
  SetOverlayEnabled(TRUE);

  Error(ERR_DEBUG, "::: key '%s' was '%s' [fingerId: %lld]",
	getKeyNameFromKey(key), key_status_name, event->fingerId);

  if (key_status == KEY_PRESSED)
    overlay.grid_button_action |= grid_button_action;
  else
    overlay.grid_button_action &= ~grid_button_action;

  // check if we already know this touch event's finger id
  for (i = 0; i < NUM_TOUCH_FINGERS; i++)
  {
    if (touch_info[i].touched &&
	touch_info[i].finger_id == event->fingerId)
    {
      // Error(ERR_DEBUG, "MARK 1: %d", i);

      break;
    }
  }

  if (i >= NUM_TOUCH_FINGERS)
  {
    if (key_status == KEY_PRESSED)
    {
      int oldest_pos = 0, oldest_counter = touch_info[0].counter;

      // unknown finger id -- get new, empty slot, if available
      for (i = 0; i < NUM_TOUCH_FINGERS; i++)
      {
	if (touch_info[i].counter < oldest_counter)
	{
	  oldest_pos = i;
	  oldest_counter = touch_info[i].counter;

	  // Error(ERR_DEBUG, "MARK 2: %d", i);
	}

	if (!touch_info[i].touched)
	{
	  // Error(ERR_DEBUG, "MARK 3: %d", i);

	  break;
	}
      }

      if (i >= NUM_TOUCH_FINGERS)
      {
	// all slots allocated -- use oldest slot
	i = oldest_pos;

	// Error(ERR_DEBUG, "MARK 4: %d", i);
      }
    }
    else
    {
      // release of previously unknown key (should not happen)

      if (key != KSYM_UNDEFINED)
      {
	HandleKey(key, KEY_RELEASED);

	Error(ERR_DEBUG, "=> key == '%s', key_status == '%s' [slot %d] [1]",
	      getKeyNameFromKey(key), "KEY_RELEASED", i);
      }
    }
  }

  if (i < NUM_TOUCH_FINGERS)
  {
    if (key_status == KEY_PRESSED)
    {
      if (touch_info[i].key != key)
      {
	if (touch_info[i].key != KSYM_UNDEFINED)
	{
	  HandleKey(touch_info[i].key, KEY_RELEASED);

	  // undraw previous grid button when moving finger away
	  overlay.grid_button_action &= ~touch_info[i].action;

	  Error(ERR_DEBUG, "=> key == '%s', key_status == '%s' [slot %d] [2]",
		getKeyNameFromKey(touch_info[i].key), "KEY_RELEASED", i);
	}

	if (key != KSYM_UNDEFINED)
	{
	  HandleKey(key, KEY_PRESSED);

	  Error(ERR_DEBUG, "=> key == '%s', key_status == '%s' [slot %d] [3]",
		getKeyNameFromKey(key), "KEY_PRESSED", i);
	}
      }

      touch_info[i].touched = TRUE;
      touch_info[i].finger_id = event->fingerId;
      touch_info[i].counter = Counter();
      touch_info[i].key = key;
      touch_info[i].action = grid_button_action;
    }
    else
    {
      if (touch_info[i].key != KSYM_UNDEFINED)
      {
	HandleKey(touch_info[i].key, KEY_RELEASED);

	Error(ERR_DEBUG, "=> key == '%s', key_status == '%s' [slot %d] [4]",
	      getKeyNameFromKey(touch_info[i].key), "KEY_RELEASED", i);
      }

      touch_info[i].touched = FALSE;
      touch_info[i].finger_id = 0;
      touch_info[i].counter = 0;
      touch_info[i].key = 0;
      touch_info[i].action = JOY_NO_ACTION;
    }
  }
}
#endif

#ifndef HEADLESS
static void HandleFingerEvent_WipeGestures(FingerEvent *event)
{
  static Key motion_key_x = KSYM_UNDEFINED;
  static Key motion_key_y = KSYM_UNDEFINED;
  static Key button_key = KSYM_UNDEFINED;
  static float motion_x1, motion_y1;
  static float button_x1, button_y1;
  static SDL_FingerID motion_id = -1;
  static SDL_FingerID button_id = -1;
  int move_trigger_distance_percent = setup.touch.move_distance;
  int drop_trigger_distance_percent = setup.touch.drop_distance;
  float move_trigger_distance = (float)move_trigger_distance_percent / 100;
  float drop_trigger_distance = (float)drop_trigger_distance_percent / 100;
  float event_x = event->x;
  float event_y = event->y;

  if (event->type == EVENT_FINGERPRESS)
  {
    if (event_x > 1.0 / 3.0)
    {
      // motion area

      motion_id = event->fingerId;

      motion_x1 = event_x;
      motion_y1 = event_y;

      motion_key_x = KSYM_UNDEFINED;
      motion_key_y = KSYM_UNDEFINED;

      Error(ERR_DEBUG, "---------- MOVE STARTED (WAIT) ----------");
    }
    else
    {
      // button area

      button_id = event->fingerId;

      button_x1 = event_x;
      button_y1 = event_y;

      button_key = setup.input[0].key.snap;

      HandleKey(button_key, KEY_PRESSED);

      Error(ERR_DEBUG, "---------- SNAP STARTED ----------");
    }
  }
  else if (event->type == EVENT_FINGERRELEASE)
  {
    if (event->fingerId == motion_id)
    {
      motion_id = -1;

      if (motion_key_x != KSYM_UNDEFINED)
	HandleKey(motion_key_x, KEY_RELEASED);
      if (motion_key_y != KSYM_UNDEFINED)
	HandleKey(motion_key_y, KEY_RELEASED);

      motion_key_x = KSYM_UNDEFINED;
      motion_key_y = KSYM_UNDEFINED;

      Error(ERR_DEBUG, "---------- MOVE STOPPED ----------");
    }
    else if (event->fingerId == button_id)
    {
      button_id = -1;

      if (button_key != KSYM_UNDEFINED)
	HandleKey(button_key, KEY_RELEASED);

      button_key = KSYM_UNDEFINED;

      Error(ERR_DEBUG, "---------- SNAP STOPPED ----------");
    }
  }
  else if (event->type == EVENT_FINGERMOTION)
  {
    if (event->fingerId == motion_id)
    {
      float distance_x = ABS(event_x - motion_x1);
      float distance_y = ABS(event_y - motion_y1);
      Key new_motion_key_x = (event_x < motion_x1 ? setup.input[0].key.left :
			      event_x > motion_x1 ? setup.input[0].key.right :
			      KSYM_UNDEFINED);
      Key new_motion_key_y = (event_y < motion_y1 ? setup.input[0].key.up :
			      event_y > motion_y1 ? setup.input[0].key.down :
			      KSYM_UNDEFINED);

      if (distance_x < move_trigger_distance / 2 ||
	  distance_x < distance_y)
	new_motion_key_x = KSYM_UNDEFINED;

      if (distance_y < move_trigger_distance / 2 ||
	  distance_y < distance_x)
	new_motion_key_y = KSYM_UNDEFINED;

      if (distance_x > move_trigger_distance ||
	  distance_y > move_trigger_distance)
      {
	if (new_motion_key_x != motion_key_x)
	{
	  if (motion_key_x != KSYM_UNDEFINED)
	    HandleKey(motion_key_x, KEY_RELEASED);
	  if (new_motion_key_x != KSYM_UNDEFINED)
	    HandleKey(new_motion_key_x, KEY_PRESSED);
	}

	if (new_motion_key_y != motion_key_y)
	{
	  if (motion_key_y != KSYM_UNDEFINED)
	    HandleKey(motion_key_y, KEY_RELEASED);
	  if (new_motion_key_y != KSYM_UNDEFINED)
	    HandleKey(new_motion_key_y, KEY_PRESSED);
	}

	motion_x1 = event_x;
	motion_y1 = event_y;

	motion_key_x = new_motion_key_x;
	motion_key_y = new_motion_key_y;

	Error(ERR_DEBUG, "---------- MOVE STARTED (MOVE) ----------");
      }
    }
    else if (event->fingerId == button_id)
    {
      float distance_x = ABS(event_x - button_x1);
      float distance_y = ABS(event_y - button_y1);

      if (distance_x < drop_trigger_distance / 2 &&
	  distance_y > drop_trigger_distance)
      {
	if (button_key == setup.input[0].key.snap)
	  HandleKey(button_key, KEY_RELEASED);

	button_x1 = event_x;
	button_y1 = event_y;

	button_key = setup.input[0].key.drop;

	HandleKey(button_key, KEY_PRESSED);

	Error(ERR_DEBUG, "---------- DROP STARTED ----------");
      }
    }
  }
}
#endif

#ifndef HEADLESS
void HandleFingerEvent(FingerEvent *event)
{
#if DEBUG_EVENTS_FINGER
  Error(ERR_DEBUG, "FINGER EVENT: finger was %s, touch ID %lld, finger ID %lld, x/y %f/%f, dx/dy %f/%f, pressure %f",
	event->type == EVENT_FINGERPRESS ? "pressed" :
	event->type == EVENT_FINGERRELEASE ? "released" : "moved",
	event->touchId,
	event->fingerId,
	event->x, event->y,
	event->dx, event->dy,
	event->pressure);
#endif

  runtime.uses_touch_device = TRUE;

  if (game_status != GAME_MODE_PLAYING)
    return;

  if (level.game_engine_type == GAME_ENGINE_TYPE_MM)
  {
    if (strEqual(setup.touch.control_type, TOUCH_CONTROL_OFF))
      local_player->mouse_action.button_hint =
	(event->type == EVENT_FINGERRELEASE ? MB_NOT_PRESSED :
	 event->x < 0.5                     ? MB_LEFTBUTTON  :
	 event->x > 0.5                     ? MB_RIGHTBUTTON :
	 MB_NOT_PRESSED);

    return;
  }

  if (strEqual(setup.touch.control_type, TOUCH_CONTROL_VIRTUAL_BUTTONS))
    HandleFingerEvent_VirtualButtons(event);
  else if (strEqual(setup.touch.control_type, TOUCH_CONTROL_WIPE_GESTURES))
    HandleFingerEvent_WipeGestures(event);
}
#endif

#ifndef HEADLESS
static void HandleButtonOrFinger_WipeGestures_MM(int mx, int my, int button)
{
  static int old_mx = 0, old_my = 0;
  static int last_button = MB_LEFTBUTTON;
  static boolean touched = FALSE;
  static boolean tapped = FALSE;

  // screen tile was tapped (but finger not touching the screen anymore)
  // (this point will also be reached without receiving a touch event)
  if (tapped && !touched)
  {
    SetPlayerMouseAction(old_mx, old_my, MB_RELEASED);

    tapped = FALSE;
  }

  // stop here if this function was not triggered by a touch event
  if (button == -1)
    return;

  if (button == MB_PRESSED && IN_GFX_FIELD_PLAY(mx, my))
  {
    // finger started touching the screen

    touched = TRUE;
    tapped = TRUE;

    if (!motion_status)
    {
      old_mx = mx;
      old_my = my;

      ClearPlayerMouseAction();

      Error(ERR_DEBUG, "---------- TOUCH ACTION STARTED ----------");
    }
  }
  else if (button == MB_RELEASED && touched)
  {
    // finger stopped touching the screen

    touched = FALSE;

    if (tapped)
      SetPlayerMouseAction(old_mx, old_my, last_button);
    else
      SetPlayerMouseAction(old_mx, old_my, MB_RELEASED);

    Error(ERR_DEBUG, "---------- TOUCH ACTION STOPPED ----------");
  }

  if (touched)
  {
    // finger moved while touching the screen

    int old_x = getLevelFromScreenX(old_mx);
    int old_y = getLevelFromScreenY(old_my);
    int new_x = getLevelFromScreenX(mx);
    int new_y = getLevelFromScreenY(my);

    if (new_x != old_x || new_y != old_y)
      tapped = FALSE;

    if (new_x != old_x)
    {
      // finger moved left or right from (horizontal) starting position

      int button_nr = (new_x < old_x ? MB_LEFTBUTTON : MB_RIGHTBUTTON);

      SetPlayerMouseAction(old_mx, old_my, button_nr);

      last_button = button_nr;

      Error(ERR_DEBUG, "---------- TOUCH ACTION: ROTATING ----------");
    }
    else
    {
      // finger stays at or returned to (horizontal) starting position

      SetPlayerMouseAction(old_mx, old_my, MB_RELEASED);

      Error(ERR_DEBUG, "---------- TOUCH ACTION PAUSED ----------");
    }
  }
}
#endif

#ifndef HEADLESS
static void HandleButtonOrFinger_FollowFinger_MM(int mx, int my, int button)
{
  static int old_mx = 0, old_my = 0;
  static int last_button = MB_LEFTBUTTON;
  static boolean touched = FALSE;
  static boolean tapped = FALSE;

  // screen tile was tapped (but finger not touching the screen anymore)
  // (this point will also be reached without receiving a touch event)
  if (tapped && !touched)
  {
    SetPlayerMouseAction(old_mx, old_my, MB_RELEASED);

    tapped = FALSE;
  }

  // stop here if this function was not triggered by a touch event
  if (button == -1)
    return;

  if (button == MB_PRESSED && IN_GFX_FIELD_PLAY(mx, my))
  {
    // finger started touching the screen

    touched = TRUE;
    tapped = TRUE;

    if (!motion_status)
    {
      old_mx = mx;
      old_my = my;

      ClearPlayerMouseAction();

      Error(ERR_DEBUG, "---------- TOUCH ACTION STARTED ----------");
    }
  }
  else if (button == MB_RELEASED && touched)
  {
    // finger stopped touching the screen

    touched = FALSE;

    if (tapped)
      SetPlayerMouseAction(old_mx, old_my, last_button);
    else
      SetPlayerMouseAction(old_mx, old_my, MB_RELEASED);

    Error(ERR_DEBUG, "---------- TOUCH ACTION STOPPED ----------");
  }

  if (touched)
  {
    // finger moved while touching the screen

    int old_x = getLevelFromScreenX(old_mx);
    int old_y = getLevelFromScreenY(old_my);
    int new_x = getLevelFromScreenX(mx);
    int new_y = getLevelFromScreenY(my);

    if (new_x != old_x || new_y != old_y)
    {
      // finger moved away from starting position

      int button_nr = getButtonFromTouchPosition(old_x, old_y, mx, my);

      // quickly alternate between clicking and releasing for maximum speed
      if (FrameCounter % 2 == 0)
	button_nr = MB_RELEASED;

      SetPlayerMouseAction(old_mx, old_my, button_nr);

      if (button_nr)
	last_button = button_nr;

      tapped = FALSE;

      Error(ERR_DEBUG, "---------- TOUCH ACTION: ROTATING ----------");
    }
    else
    {
      // finger stays at or returned to starting position

      SetPlayerMouseAction(old_mx, old_my, MB_RELEASED);

      Error(ERR_DEBUG, "---------- TOUCH ACTION PAUSED ----------");
    }
  }
}
#endif

#ifndef HEADLESS
static void HandleButtonOrFinger_FollowFinger(int mx, int my, int button)
{
  static int old_mx = 0, old_my = 0;
  static Key motion_key_x = KSYM_UNDEFINED;
  static Key motion_key_y = KSYM_UNDEFINED;
  static boolean touched = FALSE;
  static boolean started_on_player = FALSE;
  static boolean player_is_dropping = FALSE;
  static int player_drop_count = 0;
  static int last_player_x = -1;
  static int last_player_y = -1;

  if (button == MB_PRESSED && IN_GFX_FIELD_PLAY(mx, my))
  {
    touched = TRUE;

    old_mx = mx;
    old_my = my;

    if (!motion_status)
    {
      started_on_player = FALSE;
      player_is_dropping = FALSE;
      player_drop_count = 0;
      last_player_x = -1;
      last_player_y = -1;

      motion_key_x = KSYM_UNDEFINED;
      motion_key_y = KSYM_UNDEFINED;

      Error(ERR_DEBUG, "---------- TOUCH ACTION STARTED ----------");
    }
  }
  else if (button == MB_RELEASED && touched)
  {
    touched = FALSE;

    old_mx = 0;
    old_my = 0;

    if (motion_key_x != KSYM_UNDEFINED)
      HandleKey(motion_key_x, KEY_RELEASED);
    if (motion_key_y != KSYM_UNDEFINED)
      HandleKey(motion_key_y, KEY_RELEASED);

    if (started_on_player)
    {
      if (player_is_dropping)
      {
	Error(ERR_DEBUG, "---------- DROP STOPPED ----------");

	HandleKey(setup.input[0].key.drop, KEY_RELEASED);
      }
      else
      {
	Error(ERR_DEBUG, "---------- SNAP STOPPED ----------");

	HandleKey(setup.input[0].key.snap, KEY_RELEASED);
      }
    }

    motion_key_x = KSYM_UNDEFINED;
    motion_key_y = KSYM_UNDEFINED;

    Error(ERR_DEBUG, "---------- TOUCH ACTION STOPPED ----------");
  }

  if (touched)
  {
    int src_x = local_player->jx;
    int src_y = local_player->jy;
    int dst_x = getLevelFromScreenX(old_mx);
    int dst_y = getLevelFromScreenY(old_my);
    int dx = dst_x - src_x;
    int dy = dst_y - src_y;
    Key new_motion_key_x = (dx < 0 ? setup.input[0].key.left :
			    dx > 0 ? setup.input[0].key.right :
			    KSYM_UNDEFINED);
    Key new_motion_key_y = (dy < 0 ? setup.input[0].key.up :
			    dy > 0 ? setup.input[0].key.down :
			    KSYM_UNDEFINED);

    if (dx != 0 && dy != 0 && ABS(dx) != ABS(dy) &&
	(last_player_x != local_player->jx ||
	 last_player_y != local_player->jy))
    {
      // in case of asymmetric diagonal movement, use "preferred" direction

      int last_move_dir = (ABS(dx) > ABS(dy) ? MV_VERTICAL : MV_HORIZONTAL);

      if (level.game_engine_type == GAME_ENGINE_TYPE_EM)
	level.native_em_level->ply[0]->last_move_dir = last_move_dir;
      else
	local_player->last_move_dir = last_move_dir;

      // (required to prevent accidentally forcing direction for next movement)
      last_player_x = local_player->jx;
      last_player_y = local_player->jy;
    }

    if (button == MB_PRESSED && !motion_status && dx == 0 && dy == 0)
    {
      started_on_player = TRUE;
      player_drop_count = getPlayerInventorySize(0);
      player_is_dropping = (player_drop_count > 0);

      if (player_is_dropping)
      {
	Error(ERR_DEBUG, "---------- DROP STARTED ----------");

	HandleKey(setup.input[0].key.drop, KEY_PRESSED);
      }
      else
      {
	Error(ERR_DEBUG, "---------- SNAP STARTED ----------");

	HandleKey(setup.input[0].key.snap, KEY_PRESSED);
      }
    }
    else if (dx != 0 || dy != 0)
    {
      if (player_is_dropping &&
	  player_drop_count == getPlayerInventorySize(0))
      {
	Error(ERR_DEBUG, "---------- DROP -> SNAP ----------");

	HandleKey(setup.input[0].key.drop, KEY_RELEASED);
	HandleKey(setup.input[0].key.snap, KEY_PRESSED);

	player_is_dropping = FALSE;
      }
    }

    if (new_motion_key_x != motion_key_x)
    {
      Error(ERR_DEBUG, "---------- %s %s ----------",
	    started_on_player && !player_is_dropping ? "SNAPPING" : "MOVING",
	    dx < 0 ? "LEFT" : dx > 0 ? "RIGHT" : "PAUSED");

      if (motion_key_x != KSYM_UNDEFINED)
	HandleKey(motion_key_x, KEY_RELEASED);
      if (new_motion_key_x != KSYM_UNDEFINED)
	HandleKey(new_motion_key_x, KEY_PRESSED);
    }

    if (new_motion_key_y != motion_key_y)
    {
      Error(ERR_DEBUG, "---------- %s %s ----------",
	    started_on_player && !player_is_dropping ? "SNAPPING" : "MOVING",
	    dy < 0 ? "UP" : dy > 0 ? "DOWN" : "PAUSED");

      if (motion_key_y != KSYM_UNDEFINED)
	HandleKey(motion_key_y, KEY_RELEASED);
      if (new_motion_key_y != KSYM_UNDEFINED)
	HandleKey(new_motion_key_y, KEY_PRESSED);
    }

    motion_key_x = new_motion_key_x;
    motion_key_y = new_motion_key_y;
  }
}
#endif

#ifndef HEADLESS
static void HandleButtonOrFinger(int mx, int my, int button)
{
  if (game_status != GAME_MODE_PLAYING)
    return;

  if (level.game_engine_type == GAME_ENGINE_TYPE_MM)
  {
    if (strEqual(setup.touch.control_type, TOUCH_CONTROL_WIPE_GESTURES))
      HandleButtonOrFinger_WipeGestures_MM(mx, my, button);
    else if (strEqual(setup.touch.control_type, TOUCH_CONTROL_FOLLOW_FINGER))
      HandleButtonOrFinger_FollowFinger_MM(mx, my, button);
    else if (strEqual(setup.touch.control_type, TOUCH_CONTROL_VIRTUAL_BUTTONS))
      SetPlayerMouseAction(mx, my, button);	// special case
  }
  else
  {
    if (strEqual(setup.touch.control_type, TOUCH_CONTROL_FOLLOW_FINGER))
      HandleButtonOrFinger_FollowFinger(mx, my, button);
  }
}
#endif

#ifndef HEADLESS
static boolean checkTextInputKeyModState(void)
{
  // when playing, only handle raw key events and ignore text input
  if (game_status == GAME_MODE_PLAYING)
    return FALSE;

  return ((GetKeyModState() & KMOD_TextInput) != KMOD_None);
}
#endif

#ifndef HEADLESS
void HandleTextEvent(TextEvent *event)
{
  char *text = event->text;
  Key key = getKeyFromKeyName(text);

#if DEBUG_EVENTS_TEXT
  Error(ERR_DEBUG, "TEXT EVENT: text == '%s' [%d byte(s), '%c'/%d], resulting key == %d (%s) [%04x]",
	text,
	strlen(text),
	text[0], (int)(text[0]),
	key,
	getKeyNameFromKey(key),
	GetKeyModState());
#endif

#if !defined(HAS_SCREEN_KEYBOARD)
  // non-mobile devices: only handle key input with modifier keys pressed here
  // (every other key input is handled directly as physical key input event)
  if (!checkTextInputKeyModState())
    return;
#endif

  // process text input as "classic" (with uppercase etc.) key input event
  HandleKey(key, KEY_PRESSED);
  HandleKey(key, KEY_RELEASED);
}
#endif

#ifndef HEADLESS
void HandlePauseResumeEvent(PauseResumeEvent *event)
{
  if (event->type == SDL_APP_WILLENTERBACKGROUND)
  {
    Mix_PauseMusic();
  }
  else if (event->type == SDL_APP_DIDENTERFOREGROUND)
  {
    Mix_ResumeMusic();
  }
}
#endif

#ifndef HEADLESS
void HandleKeyEvent(KeyEvent *event)
{
  int key_status = (event->type == EVENT_KEYPRESS ? KEY_PRESSED : KEY_RELEASED);
  boolean with_modifiers = (game_status == GAME_MODE_PLAYING ? FALSE : TRUE);
  Key key = GetEventKey(event, with_modifiers);
  Key keymod = (with_modifiers ? GetEventKey(event, FALSE) : key);

#if DEBUG_EVENTS_KEY
  Error(ERR_DEBUG, "KEY EVENT: key was %s, keysym.scancode == %d, keysym.sym == %d, keymod = %d, GetKeyModState() = 0x%04x, resulting key == %d (%s)",
	event->type == EVENT_KEYPRESS ? "pressed" : "released",
	event->keysym.scancode,
	event->keysym.sym,
	keymod,
	GetKeyModState(),
	key,
	getKeyNameFromKey(key));
#endif

#if defined(PLATFORM_ANDROID)
  if (key == KSYM_Back)
  {
    // always map the "back" button to the "escape" key on Android devices
    key = KSYM_Escape;
  }
  else if (key == KSYM_Menu)
  {
    // the "menu" button can be used to toggle displaying virtual buttons
    if (key_status == KEY_PRESSED)
      SetOverlayEnabled(!GetOverlayEnabled());
  }
  else
  {
    // for any other "real" key event, disable virtual buttons
    SetOverlayEnabled(FALSE);
  }
#endif

  HandleKeyModState(keymod, key_status);

  // only handle raw key input without text modifier keys pressed
  if (!checkTextInputKeyModState())
    HandleKey(key, key_status);
}
#endif

#ifndef HEADLESS
static int HandleDropFileEvent(char *filename)
{
  Error(ERR_DEBUG, "DROP FILE EVENT: '%s'", filename);

  // check and extract dropped zip files into correct user data directory
  if (!strSuffixLower(filename, ".zip"))
  {
    Error(ERR_WARN, "file '%s' not supported", filename);

    return TREE_TYPE_UNDEFINED;
  }

  TreeInfo *tree_node = NULL;
  int tree_type = GetZipFileTreeType(filename);
  char *directory = TREE_USERDIR(tree_type);

  if (directory == NULL)
  {
    Error(ERR_WARN, "zip file '%s' has invalid content!", filename);

    return TREE_TYPE_UNDEFINED;
  }

  if (tree_type == TREE_TYPE_LEVEL_DIR &&
      game_status == GAME_MODE_LEVELS &&
      leveldir_current->node_parent != NULL)
  {
    // extract new level set next to currently selected level set
    tree_node = leveldir_current;

    // get parent directory of currently selected level set directory
    directory = getLevelDirFromTreeInfo(leveldir_current->node_parent);

    // use private level directory instead of top-level package level directory
    if (strPrefix(directory, options.level_directory) &&
	strEqual(leveldir_current->node_parent->fullpath, "."))
      directory = getUserLevelDir(NULL);
  }

  // extract level or artwork set from zip file to target directory
  char *top_dir = ExtractZipFileIntoDirectory(filename, directory, tree_type);

  if (top_dir == NULL)
  {
    // error message already issued by "ExtractZipFileIntoDirectory()"

    return TREE_TYPE_UNDEFINED;
  }

  // add extracted level or artwork set to tree info structure
  AddTreeSetToTreeInfo(tree_node, directory, top_dir, tree_type);

  // update menu screen (and possibly change current level set)
  DrawScreenAfterAddingSet(top_dir, tree_type);

  return tree_type;
}
#endif

#ifndef HEADLESS
static void HandleDropTextEvent(char *text)
{
  Error(ERR_DEBUG, "DROP TEXT EVENT: '%s'", text);
}
#endif

#ifndef HEADLESS
static void HandleDropCompleteEvent(int num_level_sets_succeeded,
				    int num_artwork_sets_succeeded,
				    int num_files_failed)
{
  // only show request dialog if no other request dialog already active
  if (game.request_active)
    return;

  // this case can happen with drag-and-drop with older SDL versions
  if (num_level_sets_succeeded == 0 &&
      num_artwork_sets_succeeded == 0 &&
      num_files_failed == 0)
    return;

  char message[100];

  if (num_level_sets_succeeded > 0 || num_artwork_sets_succeeded > 0)
  {
    char message_part1[50];

    sprintf(message_part1, "New %s set%s added",
	    (num_artwork_sets_succeeded == 0 ? "level" :
	     num_level_sets_succeeded == 0 ? "artwork" : "level and artwork"),
	    (num_level_sets_succeeded +
	     num_artwork_sets_succeeded > 1 ? "s" : ""));

    if (num_files_failed > 0)
      sprintf(message, "%s, but %d dropped file%s failed!",
	      message_part1, num_files_failed, num_files_failed > 1 ? "s" : "");
    else
      sprintf(message, "%s!", message_part1);
  }
  else if (num_files_failed > 0)
  {
    sprintf(message, "Failed to process dropped file%s!",
	    num_files_failed > 1 ? "s" : "");
  }

  Request(message, REQ_CONFIRM);
}
#endif

#ifndef HEADLESS
void HandleDropEvent(Event *event)
{
  static boolean confirm_on_drop_complete = FALSE;
  static int num_level_sets_succeeded = 0;
  static int num_artwork_sets_succeeded = 0;
  static int num_files_failed = 0;

  switch (event->type)
  {
    case SDL_DROPBEGIN:
    {
      confirm_on_drop_complete = TRUE;
      num_level_sets_succeeded = 0;
      num_artwork_sets_succeeded = 0;
      num_files_failed = 0;

      break;
    }

    case SDL_DROPFILE:
    {
      int tree_type = HandleDropFileEvent(event->drop.file);

      if (tree_type == TREE_TYPE_LEVEL_DIR)
	num_level_sets_succeeded++;
      else if (tree_type == TREE_TYPE_GRAPHICS_DIR ||
	       tree_type == TREE_TYPE_SOUNDS_DIR ||
	       tree_type == TREE_TYPE_MUSIC_DIR)
	num_artwork_sets_succeeded++;
      else
	num_files_failed++;

      // SDL_DROPBEGIN / SDL_DROPCOMPLETE did not exist in older SDL versions
      if (!confirm_on_drop_complete)
      {
	// process all remaining events, including further SDL_DROPFILE events
	ClearEventQueue();

	HandleDropCompleteEvent(num_level_sets_succeeded,
				num_artwork_sets_succeeded,
				num_files_failed);

	num_level_sets_succeeded = 0;
	num_artwork_sets_succeeded = 0;
	num_files_failed = 0;
      }

      break;
    }

    case SDL_DROPTEXT:
    {
      HandleDropTextEvent(event->drop.file);

      break;
    }

    case SDL_DROPCOMPLETE:
    {
      HandleDropCompleteEvent(num_level_sets_succeeded,
			      num_artwork_sets_succeeded,
			      num_files_failed);

      break;
    }
  }

  if (event->drop.file != NULL)
    SDL_free(event->drop.file);
}
#endif

#ifndef HEADLESS
void HandleUserEvent(UserEvent *event)
{
  switch (event->code)
  {
    case USEREVENT_ANIM_DELAY_ACTION:
    case USEREVENT_ANIM_EVENT_ACTION:
      // execute action functions until matching action was found
      if (DoKeysymAction(event->value1) ||
	  DoGadgetAction(event->value1) ||
	  DoScreenAction(event->value1))
	return;
      break;

    default:
      break;
  }
}
#endif

#ifndef HEADLESS
void HandleButton(int mx, int my, int button, int button_nr)
{
  static int old_mx = 0, old_my = 0;
  boolean button_hold = FALSE;
  boolean handle_gadgets = TRUE;

  if (button_nr < 0)
  {
    mx = old_mx;
    my = old_my;
    button_nr = -button_nr;
    button_hold = TRUE;
  }
  else
  {
    old_mx = mx;
    old_my = my;
  }

#if defined(PLATFORM_ANDROID)
  // when playing, only handle gadgets when using "follow finger" controls
  // or when using touch controls in combination with the MM game engine
  // or when using gadgets that do not overlap with virtual buttons
  handle_gadgets =
    (game_status != GAME_MODE_PLAYING ||
     level.game_engine_type == GAME_ENGINE_TYPE_MM ||
     strEqual(setup.touch.control_type, TOUCH_CONTROL_FOLLOW_FINGER) ||
     (strEqual(setup.touch.control_type, TOUCH_CONTROL_VIRTUAL_BUTTONS) &&
      !virtual_button_pressed));
#endif

  if (HandleGlobalAnimClicks(mx, my, button, FALSE))
  {
    // do not handle this button event anymore
    return;		// force mouse event not to be handled at all
  }

  if (handle_gadgets && HandleGadgets(mx, my, button))
  {
    // do not handle this button event anymore
    mx = my = -32;	// force mouse event to be outside screen tiles
  }

  if (button_hold && game_status == GAME_MODE_PLAYING && tape.pausing)
    return;

  // do not use scroll wheel button events for anything other than gadgets
  if (IS_WHEEL_BUTTON(button_nr))
    return;

  switch (game_status)
  {
    case GAME_MODE_TITLE:
      HandleTitleScreen(mx, my, 0, 0, button);
      break;

    case GAME_MODE_MAIN:
      HandleMainMenu(mx, my, 0, 0, button);
      break;

    case GAME_MODE_PSEUDO_TYPENAME:
      HandleTypeName(0, KSYM_Return);
      break;

    case GAME_MODE_LEVELS:
      HandleChooseLevelSet(mx, my, 0, 0, button);
      break;

    case GAME_MODE_LEVELNR:
      HandleChooseLevelNr(mx, my, 0, 0, button);
      break;

    case GAME_MODE_SCORES:
      HandleHallOfFame(0, 0, 0, 0, button);
      break;

    case GAME_MODE_EDITOR:
      HandleLevelEditorIdle();
      break;

    case GAME_MODE_INFO:
      HandleInfoScreen(mx, my, 0, 0, button);
      break;

    case GAME_MODE_SETUP:
      HandleSetupScreen(mx, my, 0, 0, button);
      break;

    case GAME_MODE_PLAYING:
      if (!strEqual(setup.touch.control_type, TOUCH_CONTROL_OFF))
	HandleButtonOrFinger(mx, my, button);
      else
	SetPlayerMouseAction(mx, my, button);

#ifdef DEBUG
      if (button == MB_PRESSED && !motion_status && !button_hold &&
	  IN_GFX_FIELD_PLAY(mx, my) && GetKeyModState() & KMOD_Control)
	DumpTileFromScreen(mx, my);
#endif

      break;

    default:
      break;
  }
}
#endif

#ifndef HEADLESS
static boolean is_string_suffix(char *string, char *suffix)
{
  int string_len = strlen(string);
  int suffix_len = strlen(suffix);

  if (suffix_len > string_len)
    return FALSE;

  return (strEqual(&string[string_len - suffix_len], suffix));
}
#endif

#define MAX_CHEAT_INPUT_LEN	32

#ifndef HEADLESS
static void HandleKeysSpecial(Key key)
{
  static char cheat_input[2 * MAX_CHEAT_INPUT_LEN + 1] = "";
  char letter = getCharFromKey(key);
  int cheat_input_len = strlen(cheat_input);
  int i;

  if (letter == 0)
    return;

  if (cheat_input_len >= 2 * MAX_CHEAT_INPUT_LEN)
  {
    for (i = 0; i < MAX_CHEAT_INPUT_LEN + 1; i++)
      cheat_input[i] = cheat_input[MAX_CHEAT_INPUT_LEN + i];

    cheat_input_len = MAX_CHEAT_INPUT_LEN;
  }

  cheat_input[cheat_input_len++] = letter;
  cheat_input[cheat_input_len] = '\0';

#if DEBUG_EVENTS_KEY
  Error(ERR_DEBUG, "SPECIAL KEY '%s' [%d]\n", cheat_input, cheat_input_len);
#endif

  if (game_status == GAME_MODE_MAIN)
  {
    if (is_string_suffix(cheat_input, ":insert-solution-tape") ||
	is_string_suffix(cheat_input, ":ist"))
    {
      InsertSolutionTape();
    }
    else if (is_string_suffix(cheat_input, ":play-solution-tape") ||
	     is_string_suffix(cheat_input, ":pst"))
    {
      PlaySolutionTape();
    }
    else if (is_string_suffix(cheat_input, ":reload-graphics") ||
	     is_string_suffix(cheat_input, ":rg"))
    {
      ReloadCustomArtwork(1 << ARTWORK_TYPE_GRAPHICS);
      DrawMainMenu();
    }
    else if (is_string_suffix(cheat_input, ":reload-sounds") ||
	     is_string_suffix(cheat_input, ":rs"))
    {
      ReloadCustomArtwork(1 << ARTWORK_TYPE_SOUNDS);
      DrawMainMenu();
    }
    else if (is_string_suffix(cheat_input, ":reload-music") ||
	     is_string_suffix(cheat_input, ":rm"))
    {
      ReloadCustomArtwork(1 << ARTWORK_TYPE_MUSIC);
      DrawMainMenu();
    }
    else if (is_string_suffix(cheat_input, ":reload-artwork") ||
	     is_string_suffix(cheat_input, ":ra"))
    {
      ReloadCustomArtwork(1 << ARTWORK_TYPE_GRAPHICS |
			  1 << ARTWORK_TYPE_SOUNDS |
			  1 << ARTWORK_TYPE_MUSIC);
      DrawMainMenu();
    }
    else if (is_string_suffix(cheat_input, ":dump-level") ||
	     is_string_suffix(cheat_input, ":dl"))
    {
      DumpLevel(&level);
    }
    else if (is_string_suffix(cheat_input, ":dump-tape") ||
	     is_string_suffix(cheat_input, ":dt"))
    {
      DumpTape(&tape);
    }
    else if (is_string_suffix(cheat_input, ":fix-tape") ||
	     is_string_suffix(cheat_input, ":ft"))
    {
      /* fix single-player tapes that contain player input for more than one
	 player (due to a bug in 3.3.1.2 and earlier versions), which results
	 in playing levels with more than one player in multi-player mode,
	 even though the tape was originally recorded in single-player mode */

      // remove player input actions for all players but the first one
      for (i = 1; i < MAX_PLAYERS; i++)
	tape.player_participates[i] = FALSE;

      tape.changed = TRUE;
    }
    else if (is_string_suffix(cheat_input, ":save-native-level") ||
	     is_string_suffix(cheat_input, ":snl"))
    {
      SaveNativeLevel(&level);
    }
    else if (is_string_suffix(cheat_input, ":frames-per-second") ||
	     is_string_suffix(cheat_input, ":fps"))
    {
      global.show_frames_per_second = !global.show_frames_per_second;
    }
  }
  else if (game_status == GAME_MODE_PLAYING)
  {
#ifdef DEBUG
    if (is_string_suffix(cheat_input, ".q"))
      DEBUG_SetMaximumDynamite();
#endif
  }
  else if (game_status == GAME_MODE_EDITOR)
  {
    if (is_string_suffix(cheat_input, ":dump-brush") ||
	is_string_suffix(cheat_input, ":DB"))
    {
      DumpBrush();
    }
    else if (is_string_suffix(cheat_input, ":DDB"))
    {
      DumpBrush_Small();
    }

    if (GetKeyModState() & (KMOD_Control | KMOD_Meta))
    {
      if (letter == 'x')	// copy brush to clipboard (small size)
      {
	CopyBrushToClipboard_Small();
      }
      else if (letter == 'c')	// copy brush to clipboard (normal size)
      {
	CopyBrushToClipboard();
      }
      else if (letter == 'v')	// paste brush from Clipboard
      {
	CopyClipboardToBrush();
      }
    }
  }

  // special key shortcuts for all game modes
  if (is_string_suffix(cheat_input, ":dump-event-actions") ||
      is_string_suffix(cheat_input, ":dea") ||
      is_string_suffix(cheat_input, ":DEA"))
  {
    DumpGadgetIdentifiers();
    DumpScreenIdentifiers();
  }
}
#endif

#ifndef HEADLESS
boolean HandleKeysDebug(Key key, int key_status)
{
#ifdef DEBUG
  int i;

  if (key_status != KEY_PRESSED)
    return FALSE;

  if (game_status == GAME_MODE_PLAYING || !setup.debug.frame_delay_game_only)
  {
    boolean mod_key_pressed = ((GetKeyModState() & KMOD_Valid) != KMOD_None);

    for (i = 0; i < NUM_DEBUG_FRAME_DELAY_KEYS; i++)
    {
      if (key == setup.debug.frame_delay_key[i] &&
	  (mod_key_pressed == setup.debug.frame_delay_use_mod_key))
      {
	GameFrameDelay = (GameFrameDelay != setup.debug.frame_delay[i] ?
			  setup.debug.frame_delay[i] : setup.game_frame_delay);

	if (!setup.debug.frame_delay_game_only)
	  MenuFrameDelay = GameFrameDelay;

	SetVideoFrameDelay(GameFrameDelay);

	if (GameFrameDelay > ONE_SECOND_DELAY)
	  Error(ERR_INFO, "frame delay == %d ms", GameFrameDelay);
	else if (GameFrameDelay != 0)
	  Error(ERR_INFO, "frame delay == %d ms (max. %d fps / %d %%)",
		GameFrameDelay, ONE_SECOND_DELAY / GameFrameDelay,
		GAME_FRAME_DELAY * 100 / GameFrameDelay);
	else
	  Error(ERR_INFO, "frame delay == 0 ms (maximum speed)");

	return TRUE;
      }
    }
  }

  if (game_status == GAME_MODE_PLAYING)
  {
    if (key == KSYM_d)
    {
      options.debug = !options.debug;

      Error(ERR_INFO, "debug mode %s",
	    (options.debug ? "enabled" : "disabled"));

      return TRUE;
    }
    else if (key == KSYM_v)
    {
      Error(ERR_INFO, "currently using game engine version %d",
	    game.engine_version);

      return TRUE;
    }
  }
#endif

  return FALSE;
}
#endif

#ifndef HEADLESS
void HandleKey(Key key, int key_status)
{
#ifndef HEADLESS
  boolean anyTextGadgetActiveOrJustFinished = anyTextGadgetActive();
  static boolean ignore_repeated_key = FALSE;
  static struct SetupKeyboardInfo ski;
  static struct SetupShortcutInfo ssi;
  static struct
  {
    Key *key_custom;
    Key *key_snap;
    Key key_default;
    byte action;
  } key_info[] =
  {
    { &ski.left,  &ssi.snap_left,  DEFAULT_KEY_LEFT,  JOY_LEFT        },
    { &ski.right, &ssi.snap_right, DEFAULT_KEY_RIGHT, JOY_RIGHT       },
    { &ski.up,    &ssi.snap_up,    DEFAULT_KEY_UP,    JOY_UP          },
    { &ski.down,  &ssi.snap_down,  DEFAULT_KEY_DOWN,  JOY_DOWN        },
    { &ski.snap,  NULL,            DEFAULT_KEY_SNAP,  JOY_BUTTON_SNAP },
    { &ski.drop,  NULL,            DEFAULT_KEY_DROP,  JOY_BUTTON_DROP }
  };
  int joy = 0;
  int i;

  if (HandleKeysDebug(key, key_status))
    return;		// do not handle already processed keys again

  // map special keys (media keys / remote control buttons) to default keys
  if (key == KSYM_PlayPause)
    key = KSYM_space;
  else if (key == KSYM_Select)
    key = KSYM_Return;

  HandleSpecialGameControllerKeys(key, key_status);

  if (game_status == GAME_MODE_PLAYING)
  {
    // only needed for single-step tape recording mode
    static boolean has_snapped[MAX_PLAYERS] = { FALSE, FALSE, FALSE, FALSE };
    int pnr;

    for (pnr = 0; pnr < MAX_PLAYERS; pnr++)
    {
      byte key_action = 0;
      byte key_snap_action = 0;

      if (setup.input[pnr].use_joystick)
	continue;

      ski = setup.input[pnr].key;

      for (i = 0; i < NUM_PLAYER_ACTIONS; i++)
	if (key == *key_info[i].key_custom)
	  key_action |= key_info[i].action;

      // use combined snap+direction keys for the first player only
      if (pnr == 0)
      {
	ssi = setup.shortcut;

	// also remember normal snap key when handling snap+direction keys
	key_snap_action |= key_action & JOY_BUTTON_SNAP;

	for (i = 0; i < NUM_DIRECTIONS; i++)
	{
	  if (key == *key_info[i].key_snap)
	  {
	    key_action      |= key_info[i].action | JOY_BUTTON_SNAP;
	    key_snap_action |= key_info[i].action;
	  }
	}
      }

      if (key_status == KEY_PRESSED)
      {
	stored_player[pnr].action      |= key_action;
	stored_player[pnr].snap_action |= key_snap_action;
      }
      else
      {
	stored_player[pnr].action      &= ~key_action;
	stored_player[pnr].snap_action &= ~key_snap_action;
      }

      // restore snap action if one of several pressed snap keys was released
      if (stored_player[pnr].snap_action)
	stored_player[pnr].action |= JOY_BUTTON_SNAP;

      if (tape.single_step && tape.recording && tape.pausing && !tape.use_mouse)
      {
	if (key_status == KEY_PRESSED && key_action & KEY_MOTION)
	{
	  TapeTogglePause(TAPE_TOGGLE_AUTOMATIC);

	  // if snap key already pressed, keep pause mode when releasing
	  if (stored_player[pnr].action & KEY_BUTTON_SNAP)
	    has_snapped[pnr] = TRUE;
	}
	else if (key_status == KEY_PRESSED && key_action & KEY_BUTTON_DROP)
	{
	  TapeTogglePause(TAPE_TOGGLE_AUTOMATIC);

	  if (level.game_engine_type == GAME_ENGINE_TYPE_SP &&
	      getRedDiskReleaseFlag_SP() == 0)
	  {
	    // add a single inactive frame before dropping starts
	    stored_player[pnr].action &= ~KEY_BUTTON_DROP;
	    stored_player[pnr].force_dropping = TRUE;
	  }
	}
	else if (key_status == KEY_RELEASED && key_action & KEY_BUTTON_SNAP)
	{
	  // if snap key was pressed without direction, leave pause mode
	  if (!has_snapped[pnr])
	    TapeTogglePause(TAPE_TOGGLE_AUTOMATIC);

	  has_snapped[pnr] = FALSE;
	}
      }
      else if (tape.recording && tape.pausing && !tape.use_mouse)
      {
	// prevent key release events from un-pausing a paused game
	if (key_status == KEY_PRESSED && key_action & KEY_ACTION)
	  TapeTogglePause(TAPE_TOGGLE_MANUAL);
      }

      // for MM style levels, handle in-game keyboard input in HandleJoystick()
      if (level.game_engine_type == GAME_ENGINE_TYPE_MM)
	joy |= key_action;
    }
  }
  else
  {
    for (i = 0; i < NUM_PLAYER_ACTIONS; i++)
      if (key == key_info[i].key_default)
	joy |= key_info[i].action;
  }

  if (joy)
  {
    if (key_status == KEY_PRESSED)
      key_joystick_mapping |= joy;
    else
      key_joystick_mapping &= ~joy;

    HandleJoystick();
  }

  if (game_status != GAME_MODE_PLAYING)
    key_joystick_mapping = 0;

  if (key_status == KEY_RELEASED)
  {
    // reset flag to ignore repeated "key pressed" events after key release
    ignore_repeated_key = FALSE;

    return;
  }

  if ((key == KSYM_F11 ||
       ((key == KSYM_Return ||
	 key == KSYM_KP_Enter) && (GetKeyModState() & KMOD_Alt))) &&
      video.fullscreen_available &&
      !ignore_repeated_key)
  {
    setup.fullscreen = !setup.fullscreen;

    ToggleFullscreenOrChangeWindowScalingIfNeeded();

    if (game_status == GAME_MODE_SETUP)
      RedrawSetupScreenAfterFullscreenToggle();

    UpdateMousePosition();

    // set flag to ignore repeated "key pressed" events
    ignore_repeated_key = TRUE;

    return;
  }

  if ((key == KSYM_0     || key == KSYM_KP_0 ||
       key == KSYM_minus || key == KSYM_KP_Subtract ||
       key == KSYM_plus  || key == KSYM_KP_Add ||
       key == KSYM_equal) &&	// ("Shift-=" is "+" on US keyboards)
      (GetKeyModState() & (KMOD_Control | KMOD_Meta)) &&
      video.window_scaling_available &&
      !video.fullscreen_enabled)
  {
    if (key == KSYM_0 || key == KSYM_KP_0)
      setup.window_scaling_percent = STD_WINDOW_SCALING_PERCENT;
    else if (key == KSYM_minus || key == KSYM_KP_Subtract)
      setup.window_scaling_percent -= STEP_WINDOW_SCALING_PERCENT;
    else
      setup.window_scaling_percent += STEP_WINDOW_SCALING_PERCENT;

    if (setup.window_scaling_percent < MIN_WINDOW_SCALING_PERCENT)
      setup.window_scaling_percent = MIN_WINDOW_SCALING_PERCENT;
    else if (setup.window_scaling_percent > MAX_WINDOW_SCALING_PERCENT)
      setup.window_scaling_percent = MAX_WINDOW_SCALING_PERCENT;

    ToggleFullscreenOrChangeWindowScalingIfNeeded();

    if (game_status == GAME_MODE_SETUP)
      RedrawSetupScreenAfterFullscreenToggle();

    UpdateMousePosition();

    return;
  }

  // some key events are handled like clicks for global animations
  boolean click = (key == KSYM_space ||
		   key == KSYM_Return ||
		   key == KSYM_Escape);

  if (click && HandleGlobalAnimClicks(-1, -1, MB_LEFTBUTTON, TRUE))
  {
    // do not handle this key event anymore
    if (key != KSYM_Escape)	// always allow ESC key to be handled
      return;
  }

  if (game_status == GAME_MODE_PLAYING && game.all_players_gone &&
      (key == KSYM_Return || key == setup.shortcut.toggle_pause))
  {
    GameEnd();

    return;
  }

  if (game_status == GAME_MODE_MAIN &&
      (key == setup.shortcut.toggle_pause || key == KSYM_space))
  {
    StartGameActions(network.enabled, setup.autorecord, level.random_seed);

    return;
  }

  if (game_status == GAME_MODE_MAIN || game_status == GAME_MODE_PLAYING)
  {
    if (key == setup.shortcut.save_game)
      TapeQuickSave();
    else if (key == setup.shortcut.load_game)
      TapeQuickLoad();
    else if (key == setup.shortcut.toggle_pause)
      TapeTogglePause(TAPE_TOGGLE_MANUAL | TAPE_TOGGLE_PLAY_PAUSE);

    HandleTapeButtonKeys(key);
    HandleSoundButtonKeys(key);
  }

  if (game_status == GAME_MODE_PLAYING && !network_playing)
  {
    int centered_player_nr_next = -999;

    if (key == setup.shortcut.focus_player_all)
      centered_player_nr_next = -1;
    else
      for (i = 0; i < MAX_PLAYERS; i++)
	if (key == setup.shortcut.focus_player[i])
	  centered_player_nr_next = i;

    if (centered_player_nr_next != -999)
    {
      game.centered_player_nr_next = centered_player_nr_next;
      game.set_centered_player = TRUE;

      if (tape.recording)
      {
	tape.centered_player_nr_next = game.centered_player_nr_next;
	tape.set_centered_player = TRUE;
      }
    }
  }

  HandleKeysSpecial(key);

  if (HandleGadgetsKeyInput(key))
    return;		// do not handle already processed keys again

  switch (game_status)
  {
    case GAME_MODE_PSEUDO_TYPENAME:
      HandleTypeName(0, key);
      break;

    case GAME_MODE_TITLE:
    case GAME_MODE_MAIN:
    case GAME_MODE_LEVELS:
    case GAME_MODE_LEVELNR:
    case GAME_MODE_SETUP:
    case GAME_MODE_INFO:
    case GAME_MODE_SCORES:

      if (anyTextGadgetActiveOrJustFinished && key != KSYM_Escape)
	break;

      switch (key)
      {
	case KSYM_space:
	case KSYM_Return:
	  if (game_status == GAME_MODE_TITLE)
	    HandleTitleScreen(0, 0, 0, 0, MB_MENU_CHOICE);
	  else if (game_status == GAME_MODE_MAIN)
	    HandleMainMenu(0, 0, 0, 0, MB_MENU_CHOICE);
          else if (game_status == GAME_MODE_LEVELS)
            HandleChooseLevelSet(0, 0, 0, 0, MB_MENU_CHOICE);
          else if (game_status == GAME_MODE_LEVELNR)
            HandleChooseLevelNr(0, 0, 0, 0, MB_MENU_CHOICE);
	  else if (game_status == GAME_MODE_SETUP)
	    HandleSetupScreen(0, 0, 0, 0, MB_MENU_CHOICE);
	  else if (game_status == GAME_MODE_INFO)
	    HandleInfoScreen(0, 0, 0, 0, MB_MENU_CHOICE);
	  else if (game_status == GAME_MODE_SCORES)
	    HandleHallOfFame(0, 0, 0, 0, MB_MENU_CHOICE);
	  break;

	case KSYM_Escape:
	  if (game_status != GAME_MODE_MAIN)
	    FadeSkipNextFadeIn();

	  if (game_status == GAME_MODE_TITLE)
	    HandleTitleScreen(0, 0, 0, 0, MB_MENU_LEAVE);
          else if (game_status == GAME_MODE_LEVELS)
            HandleChooseLevelSet(0, 0, 0, 0, MB_MENU_LEAVE);
          else if (game_status == GAME_MODE_LEVELNR)
            HandleChooseLevelNr(0, 0, 0, 0, MB_MENU_LEAVE);
	  else if (game_status == GAME_MODE_SETUP)
	    HandleSetupScreen(0, 0, 0, 0, MB_MENU_LEAVE);
	  else if (game_status == GAME_MODE_INFO)
	    HandleInfoScreen(0, 0, 0, 0, MB_MENU_LEAVE);
	  else if (game_status == GAME_MODE_SCORES)
	    HandleHallOfFame(0, 0, 0, 0, MB_MENU_LEAVE);
	  break;

        case KSYM_Page_Up:
          if (game_status == GAME_MODE_LEVELS)
            HandleChooseLevelSet(0, 0, 0, -1 * SCROLL_PAGE, MB_MENU_MARK);
          else if (game_status == GAME_MODE_LEVELNR)
            HandleChooseLevelNr(0, 0, 0, -1 * SCROLL_PAGE, MB_MENU_MARK);
	  else if (game_status == GAME_MODE_SETUP)
	    HandleSetupScreen(0, 0, 0, -1 * SCROLL_PAGE, MB_MENU_MARK);
	  else if (game_status == GAME_MODE_INFO)
	    HandleInfoScreen(0, 0, 0, -1 * SCROLL_PAGE, MB_MENU_MARK);
	  else if (game_status == GAME_MODE_SCORES)
	    HandleHallOfFame(0, 0, 0, -1 * SCROLL_PAGE, MB_MENU_MARK);
	  break;

        case KSYM_Page_Down:
          if (game_status == GAME_MODE_LEVELS)
            HandleChooseLevelSet(0, 0, 0, +1 * SCROLL_PAGE, MB_MENU_MARK);
          else if (game_status == GAME_MODE_LEVELNR)
            HandleChooseLevelNr(0, 0, 0, +1 * SCROLL_PAGE, MB_MENU_MARK);
	  else if (game_status == GAME_MODE_SETUP)
	    HandleSetupScreen(0, 0, 0, +1 * SCROLL_PAGE, MB_MENU_MARK);
	  else if (game_status == GAME_MODE_INFO)
	    HandleInfoScreen(0, 0, 0, +1 * SCROLL_PAGE, MB_MENU_MARK);
	  else if (game_status == GAME_MODE_SCORES)
	    HandleHallOfFame(0, 0, 0, +1 * SCROLL_PAGE, MB_MENU_MARK);
	  break;

	default:
	  break;
      }
      break;

    case GAME_MODE_EDITOR:
      if (!anyTextGadgetActiveOrJustFinished || key == KSYM_Escape)
	HandleLevelEditorKeyInput(key);
      break;

    case GAME_MODE_PLAYING:
    {
      switch (key)
      {
        case KSYM_Escape:
	  RequestQuitGame(setup.ask_on_escape);
	  break;

	default:
	  break;
      }
      break;
    }

    default:
      if (key == KSYM_Escape)
      {
	SetGameStatus(GAME_MODE_MAIN);

	DrawMainMenu();

	return;
      }
  }
#endif
}
#endif

#ifndef HEADLESS
void HandleNoEvent(void)
{
  HandleMouseCursor();

  switch (game_status)
  {
    case GAME_MODE_PLAYING:
      HandleButtonOrFinger(-1, -1, -1);
      break;
  }
}
#endif

#ifndef HEADLESS
void HandleEventActions(void)
{
  // if (button_status && game_status != GAME_MODE_PLAYING)
  if (button_status && (game_status != GAME_MODE_PLAYING ||
			tape.pausing ||
			level.game_engine_type == GAME_ENGINE_TYPE_MM))
  {
    HandleButton(0, 0, button_status, -button_status);
  }
  else
  {
    HandleJoystick();
  }

  if (network.enabled)
    HandleNetworking();

  switch (game_status)
  {
    case GAME_MODE_MAIN:
      DrawPreviewLevelAnimation();
      break;

    case GAME_MODE_EDITOR:
      HandleLevelEditorIdle();
      break;

    default:
      break;
  }
}
#endif

#ifndef HEADLESS
static void HandleTileCursor(int dx, int dy, int button)
{
  if (!dx || !button)
    ClearPlayerMouseAction();

  if (!dx && !dy)
    return;

  if (button)
  {
    SetPlayerMouseAction(tile_cursor.x, tile_cursor.y,
			 (dx < 0 ? MB_LEFTBUTTON :
			  dx > 0 ? MB_RIGHTBUTTON : MB_RELEASED));
  }
  else if (!tile_cursor.moving)
  {
    int old_xpos = tile_cursor.xpos;
    int old_ypos = tile_cursor.ypos;
    int new_xpos = old_xpos;
    int new_ypos = old_ypos;

    if (IN_LEV_FIELD(old_xpos + dx, old_ypos))
      new_xpos = old_xpos + dx;

    if (IN_LEV_FIELD(old_xpos, old_ypos + dy))
      new_ypos = old_ypos + dy;

    SetTileCursorTargetXY(new_xpos, new_ypos);
  }
}
#endif

#ifndef HEADLESS
static int HandleJoystickForAllPlayers(void)
{
  int i;
  int result = 0;
  boolean no_joysticks_configured = TRUE;
  boolean use_as_joystick_nr = (game_status != GAME_MODE_PLAYING);
  static byte joy_action_last[MAX_PLAYERS];

  for (i = 0; i < MAX_PLAYERS; i++)
    if (setup.input[i].use_joystick)
      no_joysticks_configured = FALSE;

  // if no joysticks configured, map connected joysticks to players
  if (no_joysticks_configured)
    use_as_joystick_nr = TRUE;

  for (i = 0; i < MAX_PLAYERS; i++)
  {
    byte joy_action = 0;

    joy_action = JoystickExt(i, use_as_joystick_nr);
    result |= joy_action;

    if ((setup.input[i].use_joystick || no_joysticks_configured) &&
	joy_action != joy_action_last[i])
      stored_player[i].action = joy_action;

    joy_action_last[i] = joy_action;
  }

  return result;
}
#endif

#ifndef HEADLESS
void HandleJoystick(void)
{
  static unsigned int joytest_delay = 0;
  static unsigned int joytest_delay_value = GADGET_FRAME_DELAY;
  static int joytest_last = 0;
  int delay_value_first = GADGET_FRAME_DELAY_FIRST;
  int delay_value       = GADGET_FRAME_DELAY;
  int joystick	= HandleJoystickForAllPlayers();
  int keyboard	= key_joystick_mapping;
  int joy	= (joystick | keyboard);
  int joytest   = joystick;
  int left	= joy & JOY_LEFT;
  int right	= joy & JOY_RIGHT;
  int up	= joy & JOY_UP;
  int down	= joy & JOY_DOWN;
  int button	= joy & JOY_BUTTON;
  int newbutton	= (AnyJoystickButton() == JOY_BUTTON_NEW_PRESSED);
  int dx	= (left ? -1	: right ? 1	: 0);
  int dy	= (up   ? -1	: down  ? 1	: 0);
  boolean use_delay_value_first = (joytest != joytest_last);

  if (HandleGlobalAnimClicks(-1, -1, newbutton, FALSE))
  {
    // do not handle this button event anymore
    return;
  }

  if (newbutton && (game_status == GAME_MODE_PSEUDO_TYPENAME ||
		    anyTextGadgetActive()))
  {
    // leave name input in main menu or text input gadget
    HandleKey(KSYM_Escape, KEY_PRESSED);
    HandleKey(KSYM_Escape, KEY_RELEASED);

    return;
  }

  if (level.game_engine_type == GAME_ENGINE_TYPE_MM)
  {
    if (game_status == GAME_MODE_PLAYING)
    {
      // when playing MM style levels, also use delay for keyboard events
      joytest |= keyboard;

      // only use first delay value for new events, but not for changed events
      use_delay_value_first = (!joytest != !joytest_last);

      // only use delay after the initial keyboard event
      delay_value = 0;
    }

    // for any joystick or keyboard event, enable playfield tile cursor
    if (dx || dy || button)
      SetTileCursorEnabled(TRUE);
  }

  if (joytest && !button && !DelayReached(&joytest_delay, joytest_delay_value))
  {
    // delay joystick/keyboard actions if axes/keys continually pressed
    newbutton = dx = dy = 0;
  }
  else
  {
    // first start with longer delay, then continue with shorter delay
    joytest_delay_value =
      (use_delay_value_first ? delay_value_first : delay_value);
  }

  joytest_last = joytest;

  switch (game_status)
  {
    case GAME_MODE_TITLE:
    case GAME_MODE_MAIN:
    case GAME_MODE_LEVELS:
    case GAME_MODE_LEVELNR:
    case GAME_MODE_SETUP:
    case GAME_MODE_INFO:
    case GAME_MODE_SCORES:
    {
      if (anyTextGadgetActive())
	break;

      if (game_status == GAME_MODE_TITLE)
	HandleTitleScreen(0,0,dx,dy, newbutton ? MB_MENU_CHOICE : MB_MENU_MARK);
      else if (game_status == GAME_MODE_MAIN)
	HandleMainMenu(0,0,dx,dy, newbutton ? MB_MENU_CHOICE : MB_MENU_MARK);
      else if (game_status == GAME_MODE_LEVELS)
        HandleChooseLevelSet(0,0,dx,dy,newbutton?MB_MENU_CHOICE : MB_MENU_MARK);
      else if (game_status == GAME_MODE_LEVELNR)
        HandleChooseLevelNr(0,0,dx,dy,newbutton? MB_MENU_CHOICE : MB_MENU_MARK);
      else if (game_status == GAME_MODE_SETUP)
	HandleSetupScreen(0,0,dx,dy, newbutton ? MB_MENU_CHOICE : MB_MENU_MARK);
      else if (game_status == GAME_MODE_INFO)
	HandleInfoScreen(0,0,dx,dy, newbutton ? MB_MENU_CHOICE : MB_MENU_MARK);
      else if (game_status == GAME_MODE_SCORES)
	HandleHallOfFame(0,0,dx,dy, newbutton ? MB_MENU_CHOICE : MB_MENU_MARK);

      break;
    }

    case GAME_MODE_PLAYING:
#if 0
      // !!! causes immediate GameEnd() when solving MM level with keyboard !!!
      if (tape.playing || keyboard)
	newbutton = ((joy & JOY_BUTTON) != 0);
#endif

      if (newbutton && game.all_players_gone)
      {
	GameEnd();

	return;
      }

      if (tape.single_step && tape.recording && tape.pausing && !tape.use_mouse)
      {
	if (joystick & JOY_ACTION)
	  TapeTogglePause(TAPE_TOGGLE_AUTOMATIC);
      }
      else if (tape.recording && tape.pausing && !tape.use_mouse)
      {
	if (joystick & JOY_ACTION)
	  TapeTogglePause(TAPE_TOGGLE_MANUAL);
      }

      if (level.game_engine_type == GAME_ENGINE_TYPE_MM)
	HandleTileCursor(dx, dy, button);

      break;

    default:
      break;
  }
}
#endif

#ifndef HEADLESS
void HandleSpecialGameControllerButtons(Event *event)
{
  int key_status;
  Key key;

  switch (event->type)
  {
    case SDL_CONTROLLERBUTTONDOWN:
      key_status = KEY_PRESSED;
      break;

    case SDL_CONTROLLERBUTTONUP:
      key_status = KEY_RELEASED;
      break;

    default:
      return;
  }

  switch (event->cbutton.button)
  {
    case SDL_CONTROLLER_BUTTON_START:
      key = KSYM_space;
      break;

    case SDL_CONTROLLER_BUTTON_BACK:
      key = KSYM_Escape;
      break;

    default:
      return;
  }

  HandleKey(key, key_status);
}
#endif

#ifndef HEADLESS
void HandleSpecialGameControllerKeys(Key key, int key_status)
{
#if defined(KSYM_Rewind) && defined(KSYM_FastForward)
  int button = SDL_CONTROLLER_BUTTON_INVALID;

  // map keys to joystick buttons (special hack for Amazon Fire TV remote)
  if (key == KSYM_Rewind)
    button = SDL_CONTROLLER_BUTTON_A;
  else if (key == KSYM_FastForward || key == KSYM_Menu)
    button = SDL_CONTROLLER_BUTTON_B;

  if (button != SDL_CONTROLLER_BUTTON_INVALID)
  {
    Event event;

    event.type = (key_status == KEY_PRESSED ? SDL_CONTROLLERBUTTONDOWN :
		  SDL_CONTROLLERBUTTONUP);

    event.cbutton.which = 0;	// first joystick (Amazon Fire TV remote)
    event.cbutton.button = button;
    event.cbutton.state = (key_status == KEY_PRESSED ? SDL_PRESSED :
			   SDL_RELEASED);

    HandleJoystickEvent(&event);
  }
#endif
}
#endif

#ifndef HEADLESS
boolean DoKeysymAction(int keysym)
{
  if (keysym < 0)
  {
    Key key = (Key)(-keysym);

    HandleKey(key, KEY_PRESSED);
    HandleKey(key, KEY_RELEASED);

    return TRUE;
  }

  return FALSE;
}
#endif<|MERGE_RESOLUTION|>--- conflicted
+++ resolved
@@ -43,11 +43,8 @@
 static unsigned int special_cursor_delay_value = 1000;
 
 static boolean virtual_button_pressed = FALSE;
-<<<<<<< HEAD
-#endif
-=======
 static boolean stop_processing_events = FALSE;
->>>>>>> baed6f0a
+#endif
 
 
 // forward declarations for internal use
@@ -209,17 +206,13 @@
 }
 #endif
 
-<<<<<<< HEAD
-#ifndef HEADLESS
+#ifndef HEADLESS
+void StopProcessingEvents(void)
+{
+  stop_processing_events = TRUE;
+}
+
 void HandleEvents(void)
-=======
-void StopProcessingEvents(void)
-{
-  stop_processing_events = TRUE;
-}
-
-static void HandleEvents(void)
->>>>>>> baed6f0a
 {
   Event event;
   unsigned int event_frame_delay = 0;
